<?xml version="1.0" encoding="UTF-8"?>
<project xmlns="http://maven.apache.org/POM/4.0.0" xmlns:xsi="http://www.w3.org/2001/XMLSchema-instance" xsi:schemaLocation="http://maven.apache.org/POM/4.0.0 http://maven.apache.org/xsd/maven-4.0.0.xsd">
    <modelVersion>4.0.0</modelVersion>

    <parent>
        <groupId>com.yammer.metrics</groupId>
        <artifactId>metrics-parent</artifactId>
<<<<<<< HEAD
        <version>3.0.0-SNAPSHOT</version>
=======
        <version>2.1.4-SNAPSHOT</version>
>>>>>>> b18eb9b6
    </parent>

    <artifactId>metrics-scala_2.9.1</artifactId>
    <name>Metrics for Scala ${scala.version}</name>
    <packaging>bundle</packaging>

    <properties>
        <scala.version>2.9.1</scala.version>
    </properties>

    <dependencies>
        <dependency>
            <groupId>com.yammer.metrics</groupId>
            <artifactId>metrics-core</artifactId>
            <version>${project.version}</version>
        </dependency>
        <dependency>
            <groupId>org.scala-lang</groupId>
            <artifactId>scala-library</artifactId>
            <version>${scala.version}</version>
        </dependency>
        <dependency>
            <groupId>com.simple</groupId>
            <artifactId>simplespec_2.9.1</artifactId>
            <version>0.6.0</version>
            <scope>test</scope>
            <exclusions>
                <exclusion>
                    <groupId>junit</groupId>
                    <artifactId>junit</artifactId>
                </exclusion>
            </exclusions>
        </dependency>
    </dependencies>

    <build>
        <plugins>
            <plugin>
                <groupId>org.scala-tools</groupId>
                <artifactId>maven-scala-plugin</artifactId>
                <version>2.15.2</version>
                <executions>
                    <execution>
                        <goals>
                            <goal>compile</goal>
                            <goal>testCompile</goal>
                        </goals>
                    </execution>
                </executions>
                <configuration>
                    <charset>UTF-8</charset>
                </configuration>
            </plugin>
            <plugin>
                <groupId>org.apache.maven.plugins</groupId>
                <artifactId>maven-surefire-plugin</artifactId>
                <version>2.8.1</version>
                <configuration>
                    <useSystemClassLoader>false</useSystemClassLoader>
                    <argLine>-Xmx1024m</argLine>
                    <includes>
                        <include>**/*Spec.java</include>
                    </includes>
                </configuration>
            </plugin>
        </plugins>
    </build>
</project><|MERGE_RESOLUTION|>--- conflicted
+++ resolved
@@ -5,11 +5,7 @@
     <parent>
         <groupId>com.yammer.metrics</groupId>
         <artifactId>metrics-parent</artifactId>
-<<<<<<< HEAD
         <version>3.0.0-SNAPSHOT</version>
-=======
-        <version>2.1.4-SNAPSHOT</version>
->>>>>>> b18eb9b6
     </parent>
 
     <artifactId>metrics-scala_2.9.1</artifactId>
